--- conflicted
+++ resolved
@@ -284,28 +284,15 @@
     glazing_system: pywincalc.GlazingSystem = pywincalc.GlazingSystem(optical_standard=optical_standard,
                                                                       solid_layers=[pywincalc_layer])
 
-<<<<<<< HEAD
+
     optical_methods = [CalculationStandardMethodTypes.PHOTOPIC.name,
                        CalculationStandardMethodTypes.SOLAR.name,
                        CalculationStandardMethodTypes.TDW.name,
                        CalculationStandardMethodTypes.TKR.name,
-                       CalculationStandardMethodTypes.TUV.name]
+                       CalculationStandardMethodTypes.TUV.name] # We do not include THERMAL_IR and SPF
     for method_name in optical_methods:
         # Only calculate results for an optical calculation standard method
         # if it's supported in the current optical standard...
-=======
-
-    optical_methods = [
-        CalculationStandardMethodTypes.SOLAR.name,
-        CalculationStandardMethodTypes.PHOTOPIC.name,
-        CalculationStandardMethodTypes.TUV.name,
-        CalculationStandardMethodTypes.TDW.name,
-        CalculationStandardMethodTypes.TKR.name
-    ] # We do not include THERMAL_IR and SPF
-    for method_name in optical_methods:
-        # Only calculate results for a method if it is
-        # supported in the current optical standard.
->>>>>>> 49dab6ad
         if method_name in optical_standard.methods:
             try:
                 results: OpticalStandardMethodResults = calc_optical(glazing_system, method_name)
